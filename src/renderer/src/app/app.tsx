import {
  AlertDialog,
  AlertDialogAction,
  AlertDialogCancel,
  AlertDialogContent,
  AlertDialogDescription,
  AlertDialogFooter,
  AlertDialogHeader,
  AlertDialogTitle
} from "@/components/ui/alert-dialog";

import ChatsPage from "@/app/chats";
import CollectionsPage from "@/app/collections";
import SettingsPage from "@/app/settings";
import { DialogConfig, AppContext } from "@/components/AppContext";
import SideBar from "@/components/SideBar";
import { Dialog, DialogContent } from "@/components/ui/dialog";
import { useState } from "react";

export default function App() {
  const [page, setPage] = useState<string>("chats");
  const [alertConfig, setAlertConfig] = useState<DialogConfig>();
  const [dialogOpen, setDialogOpen] = useState<boolean>(false);

  const [modalContent, setModalContent] = useState<React.ReactNode>();
  const [modalOpen, setModalOpen] = useState<boolean>(false);

  function createDialog(config: DialogConfig) {
    setAlertConfig(config);
    setDialogOpen(true);
  }

  function createModal(content: React.ReactNode) {
    setModalContent(content);
    setModalOpen(true);
  }
  function closeModal() {
    setModalOpen(false);
  }

  return (
    <AppContext.Provider value={{ createDialog, createModal, closeModal }}>
      <div className="flex h-screen bg-neutral-800 text-sm text-neutral-100 antialiased lg:text-base">
        <SideBar setPage={setPage} />

        {/* Confirmation Dialog */}
        {alertConfig && (
          <AlertDialog open={dialogOpen}>
            <AlertDialogContent
              onKeyDown={(e) => {
                if (e.key === "Escape") {
                  setDialogOpen(false);
                }
              }}
            >
              <AlertDialogHeader>
                <AlertDialogTitle>{alertConfig.title}</AlertDialogTitle>
                <AlertDialogDescription>{alertConfig.description}</AlertDialogDescription>
              </AlertDialogHeader>
              <AlertDialogFooter>
                <AlertDialogCancel
                  onClick={() => {
                    alertConfig.onCancel?.();
                    setDialogOpen(false);
                  }}
                >
                  {alertConfig.cancelLabel || "Cancel"}
                </AlertDialogCancel>
                <AlertDialogAction
                  onClick={() => {
                    alertConfig.onAction();
                    setDialogOpen(false);
                  }}
                >
                  {alertConfig.actionLabel}
                </AlertDialogAction>
              </AlertDialogFooter>
            </AlertDialogContent>
          </AlertDialog>
        )}

        {/* Modal */}
        {modalContent && (
          <Dialog open={modalOpen} onOpenChange={setModalOpen}>
<<<<<<< HEAD
            <DialogContent className="">{modalContent}</DialogContent>
=======
            <DialogContent className="w-fit max-w-none p-0 border-none">{modalContent}</DialogContent>
>>>>>>> aac20c7d
          </Dialog>
        )}

        <div className="flex h-full w-full py-4">
          {page === "chats" && <ChatsPage />}
          {page === "collections" && <CollectionsPage />}
          {page === "settings" && <SettingsPage />}
        </div>
      </div>
    </AppContext.Provider>
  );
}<|MERGE_RESOLUTION|>--- conflicted
+++ resolved
@@ -82,11 +82,7 @@
         {/* Modal */}
         {modalContent && (
           <Dialog open={modalOpen} onOpenChange={setModalOpen}>
-<<<<<<< HEAD
-            <DialogContent className="">{modalContent}</DialogContent>
-=======
-            <DialogContent className="w-fit max-w-none p-0 border-none">{modalContent}</DialogContent>
->>>>>>> aac20c7d
+            <DialogContent className="w-fit max-w-none border-none p-0">{modalContent}</DialogContent>
           </Dialog>
         )}
 
