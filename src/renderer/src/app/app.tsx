import ChatBar from "@/components/ChatBar";
import ChatCard from "@/components/ChatCard";
import Message from "@/components/Message";
import {
  DropdownMenu,
  DropdownMenuContent,
  DropdownMenuGroup,
  DropdownMenuItem,
  DropdownMenuSeparator,
  DropdownMenuShortcut,
  DropdownMenuTrigger
} from "@/components/ui/dropdown-menu";
import { time } from "@/lib/time";
import { CoreMessage as MessageI } from "@/lib/types";
import { Cog8ToothIcon, WrenchScrewdriverIcon } from "@heroicons/react/24/solid";
import { CardBundle, PersonaBundle } from "@shared/types";
import { Squircle } from "@squircle-js/react";
<<<<<<< HEAD
import { useEffect, useState, useRef } from "react";
import { getProvider, ProviderE } from "@/lib/provider/provider";
import { toast } from "sonner";
import { Persona, UIMessage as MessageI } from "@/lib/types";
import { CardBundle } from "@shared/types";
import { ChatCard as ChatCardI } from "./app_service";
=======
import { useEffect, useState } from "react";
>>>>>>> 985e61cd
import "../styles/global.css";
import { ChatCard as ChatCardI, service } from "./app_service";

function App(): JSX.Element {
  const [chatID, setChatID] = useState(1);
  const [persona, setPersona] = useState<PersonaBundle>();
  const [card, setCard] = useState<CardBundle>();
  const [chatCards, setChatCards] = useState<ChatCardI[]>([]);
  const [chatHistory, setChatHistory] = useState<MessageI[]>([]);
<<<<<<< HEAD
  const [typing, setTyping] = useState(false);
  const chatScrollRef = useRef<HTMLDivElement | null>(null);
=======
  const [dbSync, setDBSync] = useState(false);
>>>>>>> 985e61cd

  const syncDB = () => {
    setDBSync(!dbSync);
  };

  // Fetch sidebar chat cards
  useEffect(() => {
    (async () => {
      const chatCards = await service.getChatCards();
      if (chatCards.kind == "err") {
        return;
      }
      setChatCards(chatCards.value);
    })();
  }, []);

  // Fetch persona
  useEffect(() => {
    (async () => {
      const res = await service.getPersonaBundle(chatID);
      if (res.kind == "err") {
        return;
      }
      setPersona(res.value);
    })();
  }, [chatID]);

  // Fetch chat history
  useEffect(() => {
    (async () => {
      const res = await service.getChatHistory(chatID);
      if (res.kind == "err") {
        return;
      }
      setChatHistory(res.value);
    })();
  }, [chatID, dbSync]);

  // Scroll chat area to lastest message
  useEffect(() => {
    if (chatScrollRef.current) {
      chatScrollRef.current.scrollIntoView({ behavior: "smooth" });
    }
  }, [chatHistory]);

  // Fetch card
  useEffect(() => {
    (async () => {
      const res = await service.getCardBundle(chatID);
      if (res.kind == "err") {
        return;
      }
      setCard(res.value);
    })();
  }, [chatID]);

  if (!persona || !card) {
    // Loading
    return <div className="h-screen w-screen bg-neutral-800 "></div>;
  }

  return (
    <div className="flex h-screen bg-neutral-800 pb-6 pl-6 pt-6 text-sm text-neutral-100 antialiased lg:text-base">
      <button className="h-8 w-12 bg-neutral-500" onClick={async () => {}}>
        Test
      </button>
      {/* Sidebar */}
      <Squircle cornerRadius={16} cornerSmoothing={1} className="relative flex h-full w-80 flex-col bg-background">
        {/* Chat Cards */}
        <div
          style={{ scrollbarGutter: "stable" }}
          className="scroll-secondary group/chat-cards my-4 grow overflow-auto scroll-smooth"
        >
          <div className="-mt-2 flex h-full max-h-full flex-col p-2">
            {chatCards?.map((chatCard, idx) => { 
              return (
                <ChatCard
                  key={idx}
                  id={chatCard.chat_id.toString()}
                  avatarURI={chatCard.avatarURI || ""}
                  name={chatCard.name}
                  msg={chatCard.last_message}
                  active={chatID == chatCard.chat_id}
                  onClick={() => setChatID(chatCard.chat_id)}
                />
              );
            })}
          </div>
          {/* Scrollbar Hover Fade In/Out Hack*/}
          <div className="absolute right-0 top-0 h-full w-2 bg-background transition duration-75 ease-out group-hover/chat-cards:opacity-0"></div>
        </div>

        {/* Utility Bar */}
        <div className="z-50 flex h-16 w-full shrink-0 flex-row bg-neutral-700 p-3">
          <div className="relative">
            <img src="cyan.png" alt="Avatar" className="h-10 w-10 rounded-full" />
            <span className="absolute bottom-0 right-0 h-3 w-3 rounded-full bg-green-400 ring-4 ring-gray-700"></span>
          </div>
          <div className="flex h-full flex-col justify-center p-2">
            <h3 className="font-semibold text-gray-100 ">cyan</h3>
            <p className="font-medium text-gray-400">Online</p>
          </div>
          {/* Settings Icon */}
          <div className="flex grow items-center justify-end">
            <DropdownMenu>
              <DropdownMenuTrigger asChild>
                <Cog8ToothIcon className=" ml-5 size-6 cursor-pointer text-neutral-400 transition duration-300 ease-out hover:rotate-180 hover:text-neutral-300" />
              </DropdownMenuTrigger>
              <DropdownMenuContent className="w-44">
                <DropdownMenuGroup>
                  <DropdownMenuItem>Placeholder</DropdownMenuItem>
                </DropdownMenuGroup>
                <DropdownMenuSeparator />
                <DropdownMenuGroup>
                  <DropdownMenuItem disabled>
                    Placeholder
                    <DropdownMenuShortcut>
                      <WrenchScrewdriverIcon className="size-4" />
                    </DropdownMenuShortcut>
                  </DropdownMenuItem>
                  <DropdownMenuItem disabled>
                    Placeholder
                    <DropdownMenuShortcut>
                      <WrenchScrewdriverIcon className="size-4" />
                    </DropdownMenuShortcut>
                  </DropdownMenuItem>
                  <DropdownMenuItem disabled>
                    Placeholder
                    <DropdownMenuShortcut>
                      <WrenchScrewdriverIcon className="size-4" />
                    </DropdownMenuShortcut>
                  </DropdownMenuItem>
                  <DropdownMenuItem disabled>
                    Placeholder
                    <DropdownMenuShortcut>
                      <WrenchScrewdriverIcon className="size-4" />
                    </DropdownMenuShortcut>
                  </DropdownMenuItem>
                </DropdownMenuGroup>
              </DropdownMenuContent>
            </DropdownMenu>
          </div>
        </div>
      </Squircle>
      {/* Main Content */}
      <div className="flex h-full w-full grow flex-row overflow-x-hidden">
        {/* Chat Area and Chat Bar Wrapper*/}
        <div className="relative flex h-full flex-auto flex-col pl-8 pt-8">
          {/* Chat Area */}
          <div className="scroll-primary flex grow scroll-py-0 flex-col space-y-4 overflow-y-scroll scroll-smooth px-5 transition duration-500 ease-out">
            {chatHistory?.map((message, idx) => {
              const iso = time.sqliteToISO(message.timestamp);
              const relativeTime = time.isoToLLMRelativeTime(iso);
              return (
                <Message
                  key={idx}
                  avatar={message.sender === "user" ? persona.avatarURI || "" : card.avatarURI || ""}
                  name={message.sender === "user" ? persona.data.name : card.data.character.name}
                  sender={message.sender}
                  message={message.message}
                  timestamp={relativeTime}
                />
              );
            })}
            <div ref={chatScrollRef} />
          </div>

          <ChatBar
            chatID={chatID}
            persona={persona.data}
            cardData={card.data}
            setChatHistory={setChatHistory}
            syncDB={syncDB}
            className="mb-1 mr-5"
          />
        </div>
      </div>
    </div>
  );
}

export default App;<|MERGE_RESOLUTION|>--- conflicted
+++ resolved
@@ -15,16 +15,12 @@
 import { Cog8ToothIcon, WrenchScrewdriverIcon } from "@heroicons/react/24/solid";
 import { CardBundle, PersonaBundle } from "@shared/types";
 import { Squircle } from "@squircle-js/react";
-<<<<<<< HEAD
 import { useEffect, useState, useRef } from "react";
 import { getProvider, ProviderE } from "@/lib/provider/provider";
 import { toast } from "sonner";
 import { Persona, UIMessage as MessageI } from "@/lib/types";
 import { CardBundle } from "@shared/types";
 import { ChatCard as ChatCardI } from "./app_service";
-=======
-import { useEffect, useState } from "react";
->>>>>>> 985e61cd
 import "../styles/global.css";
 import { ChatCard as ChatCardI, service } from "./app_service";
 
@@ -34,12 +30,12 @@
   const [card, setCard] = useState<CardBundle>();
   const [chatCards, setChatCards] = useState<ChatCardI[]>([]);
   const [chatHistory, setChatHistory] = useState<MessageI[]>([]);
-<<<<<<< HEAD
   const [typing, setTyping] = useState(false);
   const chatScrollRef = useRef<HTMLDivElement | null>(null);
-=======
+
+  // Toggle this state on changes to the database
+  // to trigger a re-fetch of the chat history
   const [dbSync, setDBSync] = useState(false);
->>>>>>> 985e61cd
 
   const syncDB = () => {
     setDBSync(!dbSync);
