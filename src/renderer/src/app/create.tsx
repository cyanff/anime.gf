import { useState, useRef } from "react";

import { zodResolver } from "@hookform/resolvers/zod";
import { useForm } from "react-hook-form";
import { z } from "zod";
import { Form, FormControl, FormDescription, FormField, FormItem, FormLabel, FormMessage } from "@/components/ui/form";
import { Input } from "@/components/ui/input";
import { InputArea } from "@/components/ui/input-area";
import { PencilSquareIcon, UserPlusIcon } from "@heroicons/react/24/outline";
import { CardData } from "@shared/types";
import { time } from "@/lib/time";

const formSchema = z.object({
  name: z.string().min(0).max(400),
  tags: z.string().min(0).max(400),
  description: z.string().min(0).max(400),
  greeting: z.string().min(0).max(400),
  message_example: z.string().min(0).max(400)
});

interface CreationPageProps {
  setPage: (page: string) => void;
  syncCardBundles: () => void;
}

export default function CreationPage({ setPage, syncCardBundles }: CreationPageProps) {
  const [bannerNativeImage, setBannerNativeImage] = useState<string | null>(null);
  const [avatarNativeImage, setAvatarNativeImage] = useState<string | null>(null);
  const [bannerImage, setBannerImage] = useState<string | null>(null);
  const [avatarImage, setAvatarImage] = useState<string | null>(null);
  const bannerInput = useRef<HTMLInputElement>(null);
  const avatarInput = useRef<HTMLInputElement>(null);

  // provide default values for properties which are not required in the form
  const form = useForm<z.infer<typeof formSchema>>({
    resolver: zodResolver(formSchema),
    defaultValues: {
      tags: "",
      greeting: "",
      message_example: ""
    }
  });

  async function onSubmit(values: z.infer<typeof formSchema>) {
    // Create CardData object
    const cardData: CardData = {
      spec: "spec",
      spec_version: "spec_version",
      character: {
        name: values.name,
        description: values.description,
        greeting: values.greeting,
        msg_examples: values.message_example
      },
      world: {
        description: "description"
      },
      meta: {
        title: values.name,
        created_at: new Date().toLocaleDateString(),
        creator: {
          card: "card",
          character: "character",
          world: "world"
        },
        tagline: "tagline",
        tags: values.tags.split(",")
      }
    };

    // Send the card data to the backend
<<<<<<< HEAD
    const result = await window.api.blob.cards.post(cardData, bannerImage, avatarImage);
    if (result.kind === "ok") {
      console.log("Post function ran successfully. File path:", result.value);
=======
    const res = await window.api.blob.cards.create(cardData, bannerImage, avatarImage);
    if (res.kind === "ok") {
      console.log("Post function ran successfully. File path:", res.value);
      syncCardBundles();
      setPage("collections");
>>>>>>> 02cb608c
    } else {
      console.error("An error occurred while running the post function:", res.error);
    }
    syncCardBundles();
  }

  const handleBannerClick = () => {
    if (bannerInput.current) {
      bannerInput.current.click();
    }
  };

  const handleProfileClick = () => {
    if (avatarInput.current) {
      avatarInput.current.click();
    }
  };

  const handleBannerChange = async (event) => {
    const file = event.target.files[0];
    setBannerImage(file.path);

    const res = await window.api.blob.image.get(file.path);
    if (res.kind === "ok") {
      const dataUrl = res.value.toDataURL();
      setBannerNativeImage(dataUrl);
    }
  };

  const handleAvatarChange = async (event) => {
    const file = event.target.files[0];
    setAvatarImage(file.path);

    const res = await window.api.blob.image.get(file.path);
    if (res.kind === "ok") {
      const dataUrl = res.value.toDataURL();
      setAvatarNativeImage(dataUrl);
    }
  };

  return (
    <div className="scroll-primary flex w-full items-center justify-center overflow-y-auto rounded-lg bg-background">
      <div className="w-[46rem] rounded-lg bg-neutral-800">
        {/* Banner and profile picture */}
        <div className="relative rounded-lg">
          <div
            className="flex h-48 w-full cursor-pointer items-center justify-center overflow-hidden rounded-t-lg bg-gradient-to-br from-neutral-700 to-neutral-500"
            onClick={handleBannerClick}
          >
            {bannerNativeImage ? (
              <img src={bannerNativeImage ?? ""} alt="Profile" className="" />
            ) : (
              <PencilSquareIcon className="absolute h-12 w-12 text-neutral-300" />
            )}
            <div className="absolute inset-0 bg-black opacity-0 transition-opacity duration-200 hover:opacity-30"></div>
            <input
              type="file"
              style={{ display: "none" }}
              ref={bannerInput}
              onChange={handleBannerChange}
              accept=".jpg,.jpeg,.png"
            />
          </div>
          <div
            className="absolute -bottom-12 left-4 flex h-24 w-24 cursor-pointer items-center justify-center overflow-hidden rounded-full bg-gradient-to-br from-neutral-700 to-neutral-600"
            onClick={handleProfileClick}
          >
            {avatarNativeImage ? (
              <img src={avatarNativeImage} alt="Profile" className="" />
            ) : (
              <PencilSquareIcon className="absolute h-8 w-8 text-neutral-300" />
            )}
            <div className="absolute inset-0 bg-black opacity-0 transition-opacity duration-200 hover:opacity-30"></div>
            <input
              type="file"
              style={{ display: "none" }}
              ref={avatarInput}
              onChange={handleAvatarChange}
              accept=".jpg,.jpeg,.png"
            />
          </div>
        </div>
        {/* Character details container */}
        <div className="px-6 pb-6 pt-12">
          <div className="flex flex-col pt-8">
            {/* Character details form */}
            <Form {...form}>
              <form onSubmit={form.handleSubmit(onSubmit)} className="space-y-8">
                <FormField
                  control={form.control}
                  name="name"
                  render={({ field }) => (
                    <FormItem>
                      <FormLabel>Character Name</FormLabel>
                      <FormControl>
                        <Input
                          placeholder="add character name"
                          className="border-neutral-700 focus-visible:ring-neutral-400"
                          {...field}
                        />
                      </FormControl>
                      <FormMessage />
                    </FormItem>
                  )}
                />
                <FormField
                  control={form.control}
                  name="tags"
                  render={({ field }) => (
                    <FormItem>
                      <FormLabel>Tags</FormLabel>
                      <FormControl>
                        <Input
                          placeholder="add comma separated list of tags"
                          className="scroll-tertiary border-neutral-700 focus-visible:ring-neutral-400"
                          {...field}
                        />
                      </FormControl>
                      <FormMessage />
                    </FormItem>
                  )}
                />
                <FormField
                  control={form.control}
                  name="description"
                  render={({ field }) => (
                    <FormItem>
                      <FormLabel>Character Description</FormLabel>
                      <FormControl>
                        <InputArea
                          placeholder="add character description"
                          className="scroll-tertiary border-neutral-700 focus-visible:ring-neutral-400"
                          {...field}
                        />
                      </FormControl>
                      <FormMessage />
                    </FormItem>
                  )}
                />
                <FormField
                  control={form.control}
                  name="greeting"
                  render={({ field }) => (
                    <FormItem>
                      <FormLabel>Character Greeting</FormLabel>
                      <FormControl>
                        <InputArea
                          placeholder="add character greeting"
                          className="scroll-tertiary border-neutral-700 focus-visible:ring-neutral-400"
                          {...field}
                        />
                      </FormControl>
                      <FormMessage />
                    </FormItem>
                  )}
                />
                <FormField
                  control={form.control}
                  name="message_example"
                  render={({ field }) => (
                    <FormItem>
                      <FormLabel>Message Examples</FormLabel>
                      <FormControl>
                        <InputArea
                          placeholder="add message examples"
                          className="scroll-tertiary border-neutral-700 focus-visible:ring-neutral-400 "
                          {...field}
                        />
                      </FormControl>
                      <FormMessage />
                    </FormItem>
                  )}
                />
                <div className="flex justify-end">
                  <button
                    className="flex items-center space-x-2 rounded-md bg-neutral-700 px-4 py-2 transition-colors duration-200 hover:bg-neutral-600"
                    type="submit"
                  >
                    <UserPlusIcon className="size-5" />
                    <span className="font-medium text-neutral-200">Create</span>
                  </button>
                </div>
              </form>
            </Form>
          </div>
        </div>
      </div>
    </div>
  );
}<|MERGE_RESOLUTION|>--- conflicted
+++ resolved
@@ -69,17 +69,10 @@
     };
 
     // Send the card data to the backend
-<<<<<<< HEAD
-    const result = await window.api.blob.cards.post(cardData, bannerImage, avatarImage);
-    if (result.kind === "ok") {
-      console.log("Post function ran successfully. File path:", result.value);
-=======
     const res = await window.api.blob.cards.create(cardData, bannerImage, avatarImage);
     if (res.kind === "ok") {
       console.log("Post function ran successfully. File path:", res.value);
-      syncCardBundles();
       setPage("collections");
->>>>>>> 02cb608c
     } else {
       console.error("An error occurred while running the post function:", res.error);
     }
