--- conflicted
+++ resolved
@@ -46,11 +46,10 @@
  --collection-card-hover: hsl(240, 15%, 33%); 
  --collection-card-tag: hsl(240, 15%, 20%); 
 
- /* Hover color */
- --accent: hsl(245, 35%, 27%);  
-
- /* Borders and Separators */
- --line: hsl(245, 35%, 25%);  
+    /* Hover color */
+    --accent: hsl(0, 0%, 16.0%);
+    /* Borders and Separators */
+    --line: hsl(0, 0%, 18.1%);
 
  /* Scroll bar */
  --scroll-primary-thumb: hsl(240, 15%, 12%);
@@ -67,65 +66,6 @@
  --action-tertiary: hsl(240, 15%, 30%); 
 }
   
-<<<<<<< HEAD
-=======
-    /* Navigational elements ex: sidebar, chat sidebar, settings sidebar */
-    --nav-primary: hsl(0, 0%, 14%);
-    --nav-secondary: hsl(0, 0%, 16%);
-
-    /* Containers that lie on top of backgrounds */
-    --container-primary: hsl(0, 0%, 16%);
-    --container-secondary: hsl(0, 0%, 22%);
-    --container-tertiary: hsl(0, 0%, 28%);
-
-    /* Text colors */
-    --tx-primary: hsl(0, 0%, 98%);
-    --tx-secondary: hsl(0, 0%, 63.9%);
-    --tx-tertiary: hsl(0, 0%, 42.1%);
-
-    /* Input elements */
-    --input-primary: hsl(0, 0%, 24%);
-    --input-secondary: hsl(0, 0%, 30%);
-    --input-tertiary: hsl(0, 0%, 36%);
-
-    /* Chat */
-    /* User message */
-    --chat-user-from: hsl(331, 50%, 44%);
-    --chat-user-to: hsl(331, 32%, 37%);
-    --chat-user-blockquote-bar: hsl(331, 50%, 30%);
-    /* Character message*/
-    --chat-character-from: hsl(0, 0%, 23%);
-    --chat-character-to: hsl(0, 0%, 28%);
-    --chat-character-blockquote-bar: hsl(0, 0%, 30%);
-
-
-    /* Cards in the collections page */
-    --collection-card: hsl(0, 0%, 24%);
-    --collection-card-hover: hsl(0, 0%, 27%);
-    --collection-card-tag: hsl(0, 0%, 18%);
-
-    /* Hover color */
-    --accent: hsl(0, 0%, 16.0%);
-    /* Borders and Separators */
-    --line: hsl(0, 0%, 18.1%);
-
-    /* Scroll bar */
-    --scroll-primary-thumb: hsl(0, 0%, 35%);
-    --scroll-primary-track: hsl(0, 0%, 18%);
-    --scroll-secondary-thumb: hsl(0, 0%, 25%);
-    --scroll-secondary-track: hsl(0, 0%, 20%);
-
-
-    /* Floating elements, ex: modals, popovers, dialogs */
-    --float: hsl(0, 0%, 9%);
-
-    /* Action, (buttons) elements */
-    --action-primary: hsl(334, 55%, 52%);
-    --action-secondary: hsl(0, 0%, 24%);
-    --action-tertiary: hsl(0, 0%, 19%);
-
-  }
->>>>>>> 19ca5b11
 
   .magenta {
     /* Logo button gradients */
