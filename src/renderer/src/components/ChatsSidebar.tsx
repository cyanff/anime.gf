<<<<<<< HEAD
import { RecentChat as RecentChatI, service } from "@/app/app_service";
import { AlertConfig, useApp } from "@/components/AppContext";
import ChatsSearch from "@/components/ChatsSearch";
=======
import { AlertConfig, useApp } from "@/app/app";
>>>>>>> fecc4841
import {
  ContextMenu,
  ContextMenuContent,
  ContextMenuItem,
  ContextMenuShortcut,
  ContextMenuTrigger
} from "@/components/ui/context-menu";
import {
  DropdownMenu,
  DropdownMenuContent,
  DropdownMenuGroup,
  DropdownMenuItem,
  DropdownMenuSeparator,
  DropdownMenuShortcut,
  DropdownMenuTrigger
} from "@/components/ui/dropdown-menu";
<<<<<<< HEAD
import { ChatSearchItem, queries } from "@/lib/queries";
=======
import { RecentChat as RecentChatI, queries } from "@/lib/queries";
>>>>>>> fecc4841
import { cn } from "@/lib/utils";
import {
  ArrowPathIcon,
  Cog8ToothIcon,
  DocumentDuplicateIcon,
  MagnifyingGlassIcon,
  TrashIcon,
  WrenchScrewdriverIcon
} from "@heroicons/react/24/solid";
import { PersonaBundle } from "@shared/types";
import { motion } from "framer-motion";
import { useEffect, useState } from "react";
import { toast } from "sonner";

export interface ChatsSideBarProps {
  chatID: number;
  personaBundle: PersonaBundle;
  syncChatHistory: () => void;
  setChatID: (id: number) => void;
}

export default function ChatsSidebar({ chatID, personaBundle, syncChatHistory, setChatID }: ChatsSideBarProps) {
  const [recentChats, setRecentChats] = useState<RecentChatI[]>([]);
  const [searchInput, setSearchInput] = useState<string>("");
  const [sidebarOpen, setSidebarOpen] = useState(true);
  const [chatSearchItems, setChatSearchItems] = useState<ChatSearchItem[]>([]);
  const { createModal, closeModal, createAlert } = useApp();

  useEffect(() => {
    syncRecentChats();
    syncChatSearchItems();
  }, []);

  const syncChatSearchItems = async () => {
    const res = await queries.getChatSearchItems();
    setChatSearchItems(res);
  };

  const syncRecentChats = async () => {
    const chatCards = await queries.getRecentChats();
    if (chatCards.kind == "err") {
      return;
    }
    setRecentChats(chatCards.value);
  };

  function onSelect(selected: ChatSearchItem) {
    toast("Selected: " + selected.characterName);
    closeModal();
  }

  const sidebarVariants = {
    open: { width: "20rem", display: "block", overflow: "visible", opacity: 1 },
    closed: { width: "0", opacity: 0.2, overflow: "hidden", transitionEnd: { display: "none" } }
  };

  return (
    // Sidebar Collapse Button Wrapper
    <div className="flex h-full items-center">
      {/* Sidebar Motion Wrapper*/}
      <motion.div
        initial={{
          width: "20rem"
        }}
        className="h-full"
        animate={sidebarOpen ? "open" : "closed"}
        transition={{ duration: 0.2, type: "tween" }}
        variants={sidebarVariants}
      >
        <div className="flex h-full w-80 flex-col overflow-hidden rounded-2xl bg-background">
          {/*Top Section */}
          <div className="flex grow flex-col px-2 py-3">
            {/* Search Bar */}
            <div className="mb-2 flex w-full items-center space-x-2 overflow-hidden rounded-full bg-neutral-700 p-0.5">
              <MagnifyingGlassIcon className="ml-2 size-6 shrink-0 text-neutral-400" />
              <input
                className="h-9 w-full grow bg-neutral-700 text-gray-100 caret-white focus:outline-none"
                placeholder="Search for a chat"
                value={searchInput}
                onClick={() => {
                  createModal(<ChatsSearch onSelect={onSelect} chatSearchItems={chatSearchItems} />);
                }}
              ></input>
            </div>

            <div className="scroll-secondary my-4 flex h-full max-h-full grow flex-col space-y-1  overflow-auto scroll-smooth">
              {recentChats?.map((chat, idx) => {
                return (
                  <RecentChat
                    key={idx}
                    deleteChat={() => {
                      const alertConfig: AlertConfig = {
                        title: "Delete Chat",
                        description: "Are you sure you want to delete this chat?\nThis action cannot be undone.",
                        // Delete chat, update the recent chats list, and set the chat_id to be another chat
                        actionLabel: "Delete",
                        onAction: async () => {
                          await queries.deleteChat(chat.chat_id);
                          syncRecentChats();
                          setChatID(recentChats[0].chat_id);
                          syncChatHistory();
                        }
                      };
                      createAlert(alertConfig);
                    }}
                    resetChat={() => {
                      const alertConfig: AlertConfig = {
                        title: "Reset Chat",
                        description: "Are you sure you want to reset this chat?\nThis action cannot be undone.",
                        actionLabel: "Reset",
                        onAction: async () => {
                          await queries.resetChat(chat.chat_id);
                          syncChatHistory();
                        }
                      };
                      createAlert(alertConfig);
                    }}
                    cloneChat={() => {
                      // TODO clone chat with the given id
                    }}
                    id={chat.chat_id.toString()}
                    avatarURI={chat.avatarURI || ""}
                    name={chat.name}
                    message={chat.last_message}
                    active={chatID == chat.chat_id}
                    onClick={() => setChatID(chat.chat_id)}
                  />
                );
              })}
            </div>
          </div>
          {/*Bottom Section */}
          <div className="flex h-16 w-full shrink-0 flex-row bg-neutral-700 p-3">
            <div className="relative">
              <img src={personaBundle.avatarURI || ""} alt="Avatar" className="h-10 w-10 rounded-full" />
              <span className="absolute bottom-0 right-0 h-3 w-3 rounded-full bg-green-400 ring-4 ring-gray-700"></span>
            </div>
            <div className="flex h-full flex-col justify-center p-2">
              <h3 className="font-semibold text-gray-100 ">{personaBundle.data.name}</h3>
              <p className="font-medium text-gray-400">Online</p>
            </div>
            {/* Settings Icon */}
            <div className="flex grow items-center justify-end">
              <DropdownMenu>
                <DropdownMenuTrigger asChild>
                  <Cog8ToothIcon className=" ml-5 size-6 cursor-pointer text-neutral-400 transition duration-300 ease-out hover:rotate-180 hover:text-neutral-300" />
                </DropdownMenuTrigger>
                <DropdownMenuContent className="w-44">
                  <DropdownMenuGroup>
                    <DropdownMenuItem>Placeholder</DropdownMenuItem>
                  </DropdownMenuGroup>
                  <DropdownMenuSeparator />
                  <DropdownMenuGroup>
                    <DropdownMenuItem disabled>
                      Placeholder
                      <DropdownMenuShortcut>
                        <WrenchScrewdriverIcon className="size-4" />
                      </DropdownMenuShortcut>
                    </DropdownMenuItem>
                    <DropdownMenuItem disabled>
                      Placeholder
                      <DropdownMenuShortcut>
                        <WrenchScrewdriverIcon className="size-4" />
                      </DropdownMenuShortcut>
                    </DropdownMenuItem>
                    <DropdownMenuItem disabled>
                      Placeholder
                      <DropdownMenuShortcut>
                        <WrenchScrewdriverIcon className="size-4" />
                      </DropdownMenuShortcut>
                    </DropdownMenuItem>
                    <DropdownMenuItem disabled>
                      Placeholder
                      <DropdownMenuShortcut>
                        <WrenchScrewdriverIcon className="size-4" />
                      </DropdownMenuShortcut>
                    </DropdownMenuItem>
                  </DropdownMenuGroup>
                </DropdownMenuContent>
              </DropdownMenu>
            </div>
          </div>
        </div>
      </motion.div>
      {/* Sidebar Toggle Button */}
      <button
        className={`group ${sidebarOpen ? "ml-1.5" : "-ml-2"} flex h-10 w-3.5 items-center justify-center rounded-full`}
        onClick={() => {
          setSidebarOpen(!sidebarOpen);
        }}
      >
        <div className="h-10 w-1.5 rounded-full bg-neutral-700 transition duration-100 ease-out group-hover:bg-neutral-500"></div>
      </button>
    </div>
  );
}
interface RecentChatProps {
  id: string;
  name: string;
  avatarURI: string;
  message: string;
  active: boolean;
  deleteChat: () => void;
  resetChat: () => void;
  cloneChat: () => void;
  className?: string;
  [x: string]: any;
}

function RecentChat({
  id,
  name,
  avatarURI,
  message,
  active,
  deleteChat,
  resetChat,
  cloneChat,
  className,
  ...rest
}: RecentChatProps) {
  return (
    <ContextMenu>
      <ContextMenuTrigger>
        <div
          {...rest}
          className={cn(
            `group flex w-full cursor-pointer items-center space-x-3 
        rounded-lg p-2.5 transition duration-150 ease-out hover:bg-accent 
        ${active ? "bg-neutral-700 text-gray-100" : "text-gray-400"}`,
            className
          )}
        >
          <img className="size-12 shrink-0 rounded-full object-cover object-top" src={avatarURI} alt="avatar" />
          <div className={`flex h-full max-w-full flex-col justify-center group-hover:text-gray-100`}>
            <h3 className="line-clamp-1 font-[550]">{name}</h3>
            <p className="line-clamp-1 text-[15px] font-[430]">{message}</p>
          </div>
        </div>
      </ContextMenuTrigger>
      <ContextMenuContent className="w-40 px-1 py-2">
        <ContextMenuItem onSelect={deleteChat}>
          Delete Chat
          <ContextMenuShortcut>
            <TrashIcon className="size-4" />
          </ContextMenuShortcut>
        </ContextMenuItem>
        <ContextMenuItem onSelect={resetChat}>
          Reset Chat
          <ContextMenuShortcut>
            <ArrowPathIcon className="size-4" />
          </ContextMenuShortcut>
        </ContextMenuItem>
        <ContextMenuItem disabled>
          Clone Chat
          <ContextMenuShortcut>
            <DocumentDuplicateIcon className="size-4" />
          </ContextMenuShortcut>
        </ContextMenuItem>
      </ContextMenuContent>
    </ContextMenu>
  );
}<|MERGE_RESOLUTION|>--- conflicted
+++ resolved
@@ -1,10 +1,6 @@
-<<<<<<< HEAD
 import { RecentChat as RecentChatI, service } from "@/app/app_service";
 import { AlertConfig, useApp } from "@/components/AppContext";
 import ChatsSearch from "@/components/ChatsSearch";
-=======
-import { AlertConfig, useApp } from "@/app/app";
->>>>>>> fecc4841
 import {
   ContextMenu,
   ContextMenuContent,
@@ -21,11 +17,7 @@
   DropdownMenuShortcut,
   DropdownMenuTrigger
 } from "@/components/ui/dropdown-menu";
-<<<<<<< HEAD
 import { ChatSearchItem, queries } from "@/lib/queries";
-=======
-import { RecentChat as RecentChatI, queries } from "@/lib/queries";
->>>>>>> fecc4841
 import { cn } from "@/lib/utils";
 import {
   ArrowPathIcon,
